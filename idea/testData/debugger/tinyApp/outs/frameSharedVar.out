--- conflicted
+++ resolved
@@ -1,7 +1,7 @@
 LineBreakpoint created at frameSharedVar.kt:7
 !JDK_HOME!\bin\java -agentlib:jdwp=transport=dt_socket,address=!HOST_NAME!:!HOST_PORT!,suspend=y,server=n -Dfile.encoding=!FILE_ENCODING! -classpath !APP_PATH!\classes;!KOTLIN_RUNTIME!;!CUSTOM_LIBRARY!;!RT_JAR! frameSharedVar.FrameSharedVarPackage
 Connected to the target VM, address: '!HOST_NAME!:PORT_NAME!', transport: 'socket'
-frameSharedVar.kt:7
+frameSharedVar.kt:6
 Compile bytecode for var1
 package frameSharedVar
 
@@ -22,15 +22,9 @@
 // EXPRESSION: var1
 // RESULT: 1: I
  frame    = invoke():7, FrameSharedVarPackage$@packagePartHASH$main$1 {frameSharedVar}
-<<<<<<< HEAD
-   this     = this = {frameSharedVar.FrameSharedVarPackage$@packagePartHASH$main$1@uniqueID}"kotlin.Function0<kotlin.Unit>"
-     field    = $var1: kotlin.jvm.internal.Ref$IntRef = {kotlin.jvm.internal.Ref$IntRef@uniqueID}"1"
-       field    = element: int = 1
-=======
    this     = this = {frameSharedVar.FrameSharedVarPackage$@packagePartHASH$main$1@uniqueID}kotlin.Function0<kotlin.Unit>
      field    = $var1: kotlin.jvm.internal.Ref$IntRef = {kotlin.jvm.internal.Ref$IntRef@uniqueID}1 (sp = null)
        field    = element: int = 1 (sp = Ref.!EXT!)
->>>>>>> be5c460b
 Disconnected from the target VM, address: '!HOST_NAME!:PORT_NAME!', transport: 'socket'
 
 Process finished with exit code 0