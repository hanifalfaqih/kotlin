/*
 * Copyright 2010-2019 JetBrains s.r.o. and Kotlin Programming Language contributors.
 * Use of this source code is governed by the Apache 2.0 license that can be found in the license/LICENSE.txt file.
 */

package org.jetbrains.kotlin.idea.core.script

import com.intellij.ProjectTopics
import com.intellij.codeInsight.daemon.DaemonCodeAnalyzer
import com.intellij.openapi.extensions.Extensions
import com.intellij.openapi.module.ModuleManager
import com.intellij.openapi.project.Project
import com.intellij.openapi.projectRoots.Sdk
import com.intellij.openapi.roots.ModuleRootEvent
import com.intellij.openapi.roots.ModuleRootListener
import com.intellij.openapi.roots.ModuleRootManager
import com.intellij.openapi.roots.OrderRootType
import com.intellij.openapi.vfs.VfsUtil
import com.intellij.openapi.vfs.VirtualFile
import com.intellij.psi.PsiElementFinder
import com.intellij.psi.PsiManager
import com.intellij.psi.search.GlobalSearchScope
import com.intellij.psi.search.NonClasspathDirectoriesScope
import com.intellij.util.containers.ConcurrentFactoryMap
import com.intellij.util.containers.SLRUMap
import kotlinx.coroutines.GlobalScope
import kotlinx.coroutines.launch
import org.jetbrains.kotlin.idea.caches.project.getAllProjectSdks
import org.jetbrains.kotlin.idea.core.util.EDT
import org.jetbrains.kotlin.psi.KtFile
import org.jetbrains.kotlin.scripting.resolve.ScriptCompilationConfigurationResult
import org.jetbrains.kotlin.scripting.resolve.ScriptCompilationConfigurationWrapper
import java.io.File
import java.util.concurrent.locks.ReentrantReadWriteLock
import kotlin.concurrent.write
import kotlin.properties.ReadOnlyProperty
import kotlin.reflect.KProperty
import kotlin.reflect.KProperty0
import kotlin.reflect.jvm.isAccessible
import kotlin.script.experimental.api.valueOrNull

class ScriptsCompilationConfigurationCache(private val project: Project) {

    companion object {
        const val MAX_SCRIPTS_CACHED = 50
    }

    init {
        val connection = project.messageBus.connect()
        connection.subscribe(ProjectTopics.PROJECT_ROOTS, object : ModuleRootListener {
            override fun rootsChanged(event: ModuleRootEvent) {
                clearCaches()
            }
        })
    }

    private val cacheLock = ReentrantReadWriteLock()

    private val scriptDependenciesCache = SLRUCacheWithLock<ScriptCompilationConfigurationResult>()
    private val scriptsModificationStampsCache = SLRUCacheWithLock<Long>()

    operator fun get(file: KtFile): ScriptCompilationConfigurationResult? = scriptDependenciesCache.get(file)

    fun shouldRunDependenciesUpdate(file: KtFile): Boolean {
        return scriptsModificationStampsCache.replace(file, file.modificationStamp) != file.modificationStamp
    }

    private val scriptsDependenciesClasspathScopeCache: MutableMap<VirtualFile, GlobalSearchScope> = ConcurrentFactoryMap.createWeakMap {
        val ktFile = PsiManager.getInstance(project).findFile(it) as? KtFile ?: return@createWeakMap GlobalSearchScope.EMPTY_SCOPE

        val compilationConfiguration = scriptDependenciesCache.get(ktFile)?.valueOrNull()
            ?: return@createWeakMap GlobalSearchScope.EMPTY_SCOPE

        val roots = compilationConfiguration.dependenciesClassPath
        val sdk = ScriptDependenciesManager.getScriptSdk(compilationConfiguration)

        @Suppress("FoldInitializerAndIfToElvis")
        if (sdk == null) {
            return@createWeakMap NonClasspathDirectoriesScope.compose(ScriptDependenciesManager.toVfsRoots(roots))
        }

        return@createWeakMap NonClasspathDirectoriesScope.compose(
            sdk.rootProvider.getFiles(OrderRootType.CLASSES).toList() +
                    ScriptDependenciesManager.toVfsRoots(roots)
        )
    }

    fun scriptDependenciesClassFilesScope(file: VirtualFile): GlobalSearchScope {
        return scriptsDependenciesClasspathScopeCache[file] ?: GlobalSearchScope.EMPTY_SCOPE
    }

    val allSdks by ClearableLazyValue(cacheLock) {
        scriptDependenciesCache.getAll()
            .mapNotNull { ScriptDependenciesManager.getInstance(project).getScriptSdk(it.key, project) }
            .distinct()
    }

    private val allNonIndexedSdks by ClearableLazyValue(cacheLock) {
        scriptDependenciesCache.getAll()
            .mapNotNull { ScriptDependenciesManager.getInstance(project).getScriptSdk(it.key, project) }
            .filterNonModuleSdk()
            .distinct()
    }

    val allDependenciesClassFiles by ClearableLazyValue(cacheLock) {
        val sdkFiles = allNonIndexedSdks
            .flatMap { it.rootProvider.getFiles(OrderRootType.CLASSES).toList() }

        val scriptDependenciesClasspath = scriptDependenciesCache.getAll()
            .flatMap { it.value.valueOrNull()?.dependenciesClassPath ?: emptyList() }.distinct()

        sdkFiles + ScriptDependenciesManager.toVfsRoots(scriptDependenciesClasspath)
    }

    val allDependenciesSources by ClearableLazyValue(cacheLock) {
        val sdkSources = allNonIndexedSdks
            .flatMap { it.rootProvider.getFiles(OrderRootType.SOURCES).toList() }

        val scriptDependenciesSources = scriptDependenciesCache.getAll()
            .flatMap { it.value.valueOrNull()?.dependenciesSources ?: emptyList() }.distinct()
        sdkSources + ScriptDependenciesManager.toVfsRoots(scriptDependenciesSources)
    }

    val allDependenciesClassFilesScope by ClearableLazyValue(cacheLock) {
        NonClasspathDirectoriesScope.compose(allDependenciesClassFiles)
    }

    val allDependenciesSourcesScope by ClearableLazyValue(cacheLock) {
        NonClasspathDirectoriesScope.compose(allDependenciesSources)
    }

    private fun List<Sdk>.filterNonModuleSdk(): List<Sdk> {
        val moduleSdks = ModuleManager.getInstance(project).modules.map { ModuleRootManager.getInstance(it).sdk }
        return filterNot { moduleSdks.contains(it) }
    }

    private fun onChange(files: List<KtFile>) {
        clearCaches()
        updateHighlighting(files)
    }

    private fun clearCaches() {
        this::allSdks.clearValue()
        this::allNonIndexedSdks.clearValue()

        this::allDependenciesClassFiles.clearValue()
        this::allDependenciesClassFilesScope.clearValue()

        this::allDependenciesSources.clearValue()
        this::allDependenciesSourcesScope.clearValue()

        scriptsDependenciesClasspathScopeCache.clear()

        val kotlinScriptDependenciesClassFinder =
            Extensions.getArea(project).getExtensionPoint(PsiElementFinder.EP_NAME).extensions
                .filterIsInstance<KotlinScriptDependenciesClassFinder>()
                .single()

        kotlinScriptDependenciesClassFinder.clearCache()
    }

    private fun updateHighlighting(files: List<KtFile>) {
        ScriptDependenciesModificationTracker.getInstance(project).incModificationCount()

        GlobalScope.launch(EDT(project)) {
            files.filter { it.isValid }.forEach {
                DaemonCodeAnalyzer.getInstance(project).restart(it)
            }
        }
    }

    fun hasNotCachedRoots(compilationConfiguration: ScriptCompilationConfigurationWrapper): Boolean {
        val scriptSdk = ScriptDependenciesManager.getScriptSdk(compilationConfiguration)
            ?: ScriptDependenciesManager.getScriptDefaultSdk(project)
        return (scriptSdk != null && !allSdks.contains(scriptSdk)) ||
                !allDependenciesClassFiles.containsAll(ScriptDependenciesManager.toVfsRoots(compilationConfiguration.dependenciesClassPath)) ||
                !allDependenciesSources.containsAll(ScriptDependenciesManager.toVfsRoots(compilationConfiguration.dependenciesSources))
    }

    fun clear() {
        val keys = scriptDependenciesCache.getAll().map { it.key }.toList()

        scriptDependenciesCache.clear()
        scriptsModificationStampsCache.clear()

        updateHighlighting(keys)
    }

<<<<<<< HEAD
    fun save(virtualFile: VirtualFile, new: ScriptCompilationConfigurationResult): Boolean {
        val old = scriptDependenciesCache.replace(virtualFile, new)
        val changed = new.valueOrNull() != old?.valueOrNull()
=======
    fun save(file: KtFile, new: ScriptCompilationConfigurationResult): Boolean {
        val old = scriptDependenciesCache.replace(file, new)
        val changed = new != old
>>>>>>> afe501aa
        if (changed) {
            onChange(listOf(file))
        }

        return changed
    }

    fun delete(file: KtFile): Boolean {
        val changed = scriptDependenciesCache.remove(file)
        if (changed) {
            onChange(listOf(file))
        }
        return changed
    }
}

private fun <R> KProperty0<R>.clearValue() {
    isAccessible = true
    (getDelegate() as ClearableLazyValue<*, *>).clear()
}

private class ClearableLazyValue<in R, out T : Any>(
    private val lock: ReentrantReadWriteLock,
    private val compute: () -> T
) : ReadOnlyProperty<R, T> {
    override fun getValue(thisRef: R, property: KProperty<*>): T {
        lock.write {
            if (value == null) {
                value = compute()
            }
            return value!!
        }
    }

    private var value: T? = null


    fun clear() {
        lock.write {
            value = null
        }
    }
}

private class SLRUCacheWithLock<T> {
    private val lock = ReentrantReadWriteLock()

    val cache = SLRUMap<KtFile, T>(
        ScriptsCompilationConfigurationCache.MAX_SCRIPTS_CACHED,
        ScriptsCompilationConfigurationCache.MAX_SCRIPTS_CACHED
    )

    fun get(value: KtFile): T? = lock.write {
        cache[value]
    }

    fun getOrPut(key: KtFile, defaultValue: () -> T): T = lock.write {
        val value = cache.get(key)
        return if (value == null) {
            val answer = defaultValue()
            replace(key, answer)
            answer
        } else {
            value
        }
    }

    fun remove(file: KtFile) = lock.write {
        cache.remove(file)
    }

    fun getAll(): Collection<Map.Entry<KtFile, T>> = lock.write {
        cache.entrySet()
    }

    fun clear() = lock.write {
        cache.clear()
    }

    fun replace(file: KtFile, value: T): T? = lock.write {
        val old = get(file)
        cache.put(file, value)
        old
    }
}<|MERGE_RESOLUTION|>--- conflicted
+++ resolved
@@ -186,15 +186,9 @@
         updateHighlighting(keys)
     }
 
-<<<<<<< HEAD
-    fun save(virtualFile: VirtualFile, new: ScriptCompilationConfigurationResult): Boolean {
-        val old = scriptDependenciesCache.replace(virtualFile, new)
-        val changed = new.valueOrNull() != old?.valueOrNull()
-=======
     fun save(file: KtFile, new: ScriptCompilationConfigurationResult): Boolean {
         val old = scriptDependenciesCache.replace(file, new)
-        val changed = new != old
->>>>>>> afe501aa
+        val changed = new.valueOrNull() != old?.valueOrNull()
         if (changed) {
             onChange(listOf(file))
         }
